#   Unit "simulations.jl" of the PosDefManifoldML Package for Julia language
<<<<<<< HEAD
#   v 0.3.3 - last update 22th of December 2019
=======
#   v 0.3.3 - last update 10th of January 2020
>>>>>>> 3342d2a4
#
#   MIT License
#   Copyright (c) 2019,
#   Marco Congedo, CNRS, Grenobe, France:
#   https://sites.google.com/site/marcocongedo/home

# ? CONTENTS :
#   Main module of the PosDefManifoldML package.
#
#   This pachwge works in conjunction with the PosDefManifold package
#   https://github.com/Marco-Congedo/PosDefManifold.jl

 __precompile__()

module PosDefManifoldML

using LinearAlgebra, Base.Threads, Random, StatsBase, Statistics, PosDefManifold
using Dates:now
using GLMNet:GLMNet, glmnet, glmnetcv, GLMNetPath, GLMNetCrossValidation
using Distributions:Distributions, Binomial
using LIBSVM: svmpredict, svmtrain, SVC, NuSVC, OneClassSVM, NuSVR, EpsilonSVR,
      LinearSVC, Linearsolver, Kernel


# Special instructions and variables
BLAS.set_num_threads(Sys.CPU_THREADS)

# constants #
const 📌            = "PosDefManifoldML"
const titleFont     = "\x1b[32m"
const separatorFont = "\x1b[92m"
const defaultFont   = "\x1b[0m"
const greyFont      = "\x1b[90m"
const dice = ("⚀", "⚁", "⚂", "⚃", "⚄", "⚅")

# shortcut to LIBSVM kernels enum type
const Linear 		= Kernel.KERNEL(0)
const Polynomial 	= Kernel.KERNEL(1)
const RadialBasis 	= Kernel.KERNEL(2)
const Sigmoid 		= Kernel.KERNEL(3)
const Precomputed 	= Kernel.KERNEL(4)


# types #
abstract type MLmodel end # all machine learning models
abstract type PDmodel<:MLmodel end # PD manifold models
abstract type TSmodel<:MLmodel end # tangent space models

IntVector=Vector{Int}

import Base:show
#import GLMNet.predict
#import Distributions.fit
# import LIBSVM.predict
import StatsBase:fit, predict

export

    # from this module
    MLmodel,
    PDmodel,
    TSmodel,
    IntVector,
	Linear,
	Polynomial,
	RadialBasis,
	Sigmoid,
	Precomputed,

    # from mdm.jl
    MDMmodel,
    MDM,
    fit,
    predict,
    getMean,
    getDistances,

    # from enlr.jl
    ENLRmodel,
    ENLR,

	# from libSVM.jl
	SVMmodel,
	SVM,
	SVC,
	NuSVC,
	OneClassSVM,
	NuSVR,
	EpsilonSVR,
	LinearSVC,
	Linearsolver,
	Kernel,

    # from cv.jl
    CVacc,
    cvAcc,
    cvSetup,

    # from tools.jl
    tsMap,
    tsWeights,
    gen2ClassData,
    predictErr,
	rescale!

include("mdm.jl")
include("enlr.jl")
include("cv.jl")
include("tools.jl")
include("svm.jl")


println("\n⭐ "," Welcome to the", titleFont," ",📌,".jl ",defaultFont,"package", " ⭐\n")
@info " "
println(" Your Machine `",gethostname(),"` (",Sys.MACHINE, ")")
println(" runs on kernel ",Sys.KERNEL," with word size ",Sys.WORD_SIZE,".")
println(" CPU  Threads: ", Sys.CPU_THREADS)
println(" Base.Threads: ", "$(Threads.nthreads())")
println(" BLAS Threads: ", "$(Sys.CPU_THREADS)", "\n")

end # module<|MERGE_RESOLUTION|>--- conflicted
+++ resolved
@@ -1,9 +1,5 @@
 #   Unit "simulations.jl" of the PosDefManifoldML Package for Julia language
-<<<<<<< HEAD
-#   v 0.3.3 - last update 22th of December 2019
-=======
 #   v 0.3.3 - last update 10th of January 2020
->>>>>>> 3342d2a4
 #
 #   MIT License
 #   Copyright (c) 2019,
