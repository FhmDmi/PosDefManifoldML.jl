--- conflicted
+++ resolved
@@ -10,11 +10,13 @@
 
 ![](/docs/src/assets/Fig1.jpg)
 
-<<<<<<< HEAD
-For the moment being, **PosDefManifoldML** implements the Riemannian **Minimum Distance to Mean (MDM)** classifier, which operates directly in **P**, the **elastic net logistic regression** (including the pure **Ridge** and pure **Lasso** logistic regression model) and several **support-vector machine** classifiers in the tangent space. The models operating in the tangent space can be used also for traditional (Euclidean) feature vectors, making of this package also a nice interface to the binomial family of generalized linear models implemented in *GLMNet.jl* and all SVM models implemented in *LIBSVM.jl*
-=======
-For the moment being, **PosDefManifoldML** implements the Riemannian **Minimum Distance to Mean (MDM)** classifier, which operates directly in **P** and the **elastic net logistic regression** classifier in the tangent space, including the pure **Ridge** and pure **Lasso** logistic regresison model. The latter model can be used also for traditional (Euclidean) feature vectors, making of this package also a nice interface to the binomial family of generalized linear models implemented in *GLMNet.jl*.  
->>>>>>> b5f3c7ba
+For the moment being, **PosDefManifoldML** implements the Riemannian **Minimum Distance to Mean (MDM)** 
+classifier, which operates directly in **P**, the **elastic net logistic regression** 
+(including the pure **Ridge** and pure **Lasso** logistic regression model) and several 
+**support-vector machine** classifiers in the tangent space. 
+The models operating in the tangent space can be used also for traditional (Euclidean) feature vectors, 
+making of this package also a nice interface to the binomial family of generalized linear models implemented 
+in *GLMNet.jl* and all SVM models implemented in *LIBSVM.jl*
 
 ## Installation
 
@@ -87,11 +89,8 @@
 cv = cvAcc(ENLR(), PTr, yTr; alpha=0.5)
 
 # (1)
-<<<<<<< HEAD
 # create and fit (train) an SVM with Radial Basis kernel
-=======
-# craete and fit (train) an SVM model
->>>>>>> b5f3c7ba
+
 # finding the best model by cross-validation:
 model=fit(SVM(), PTr, yTr)
 #
@@ -118,6 +117,7 @@
 Saloni Jain is a student at the
 [Indian Institute of Technology, Kharagpur](http://www.iitkgp.ac.in/), India.
 
+
 | **Documentation**  |
 |:---------------------------------------:|
 | [![](https://img.shields.io/badge/docs-dev-blue.svg)](https://Marco-Congedo.github.io/PosDefManifoldML.jl/dev) |